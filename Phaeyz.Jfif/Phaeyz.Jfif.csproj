﻿<Project Sdk="Microsoft.NET.Sdk">

  <PropertyGroup>
    <TargetFramework>net9.0</TargetFramework>
    <ImplicitUsings>enable</ImplicitUsings>
    <Nullable>enable</Nullable>
  </PropertyGroup>

  <PropertyGroup>
    <PackageId>Phaeyz.Jfif</PackageId>
    <PackageReadmeFile>README.md</PackageReadmeFile>
    <PackageLicenseExpression>GPL-3.0-or-later</PackageLicenseExpression>
    <Authors>Phaeyz</Authors>
    <Company>Phaeyz</Company>
    <Product>Phaeyz</Product>
    <Description>Phaeyz.Jfif</Description>
    <Copyright>Copyright © Phaeyz 2025</Copyright>
    <RepositoryUrl>https://github.com/Phaeyz/Jfif</RepositoryUrl>
    <GenerateDocumentationFile>True</GenerateDocumentationFile>
  </PropertyGroup>

  <ItemGroup>
    <None Include="..\README.md" Pack="true" PackagePath="\" />
  </ItemGroup>

  <ItemGroup>
    <PackageReference Include="MinVer" Version="6.0.0">
      <PrivateAssets>all</PrivateAssets>
      <IncludeAssets>runtime; build; native; contentfiles; analyzers; buildtransitive</IncludeAssets>
    </PackageReference>
<<<<<<< HEAD
    <PackageReference Include="Phaeyz.Marshalling" Version="0.0.0" />
    <PackageReference Include="Phaeyz.Xml" Version="0.0.0" />
=======
    <PackageReference Include="Phaeyz.Marshalling" Version="0.1.0" />
	  <PackageReference Include="Phaeyz.Xml" Version="0.0.0" />
>>>>>>> d199ebcd
  </ItemGroup>

</Project><|MERGE_RESOLUTION|>--- conflicted
+++ resolved
@@ -28,13 +28,8 @@
       <PrivateAssets>all</PrivateAssets>
       <IncludeAssets>runtime; build; native; contentfiles; analyzers; buildtransitive</IncludeAssets>
     </PackageReference>
-<<<<<<< HEAD
-    <PackageReference Include="Phaeyz.Marshalling" Version="0.0.0" />
+    <PackageReference Include="Phaeyz.Marshalling" Version="0.1.0" />
     <PackageReference Include="Phaeyz.Xml" Version="0.0.0" />
-=======
-    <PackageReference Include="Phaeyz.Marshalling" Version="0.1.0" />
-	  <PackageReference Include="Phaeyz.Xml" Version="0.0.0" />
->>>>>>> d199ebcd
   </ItemGroup>
 
 </Project>